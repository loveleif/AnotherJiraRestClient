﻿<?xml version="1.0" encoding="utf-8"?>
<Project ToolsVersion="4.0" DefaultTargets="Build" xmlns="http://schemas.microsoft.com/developer/msbuild/2003">
  <PropertyGroup>
    <Configuration Condition=" '$(Configuration)' == '' ">Debug</Configuration>
    <Platform Condition=" '$(Platform)' == '' ">AnyCPU</Platform>
    <ProductVersion>8.0.30703</ProductVersion>
    <SchemaVersion>2.0</SchemaVersion>
    <ProjectGuid>{49EB9A11-ED25-412A-9416-C124A0CCFB8F}</ProjectGuid>
    <OutputType>Library</OutputType>
    <AppDesignerFolder>Properties</AppDesignerFolder>
    <RootNamespace>AnotherJiraRestClient</RootNamespace>
    <AssemblyName>AnotherJiraRestClient</AssemblyName>
    <TargetFrameworkVersion>v4.0</TargetFrameworkVersion>
    <FileAlignment>512</FileAlignment>
  </PropertyGroup>
  <PropertyGroup Condition=" '$(Configuration)|$(Platform)' == 'Debug|AnyCPU' ">
    <DebugSymbols>true</DebugSymbols>
    <DebugType>full</DebugType>
    <Optimize>false</Optimize>
    <OutputPath>bin\Debug\</OutputPath>
    <DefineConstants>DEBUG;TRACE</DefineConstants>
    <ErrorReport>prompt</ErrorReport>
    <WarningLevel>4</WarningLevel>
  </PropertyGroup>
  <PropertyGroup Condition=" '$(Configuration)|$(Platform)' == 'Release|AnyCPU' ">
    <DebugType>pdbonly</DebugType>
    <Optimize>true</Optimize>
    <OutputPath>bin\Release\</OutputPath>
    <DefineConstants>TRACE</DefineConstants>
    <ErrorReport>prompt</ErrorReport>
    <WarningLevel>4</WarningLevel>
  </PropertyGroup>
  <ItemGroup>
    <Reference Include="RestSharp">
      <HintPath>packages\RestSharp.104.4.0\lib\net4\RestSharp.dll</HintPath>
    </Reference>
    <Reference Include="System" />
    <Reference Include="System.Core" />
    <Reference Include="System.Xml.Linq" />
    <Reference Include="System.Data.DataSetExtensions" />
    <Reference Include="Microsoft.CSharp" />
    <Reference Include="System.Data" />
    <Reference Include="System.Xml" />
  </ItemGroup>
  <ItemGroup>
<<<<<<< HEAD
    <Compile Include="JiraModel\User.cs" />
=======
    <Compile Include="JiraModel\IssueLink.cs" />
    <Compile Include="JiraModel\LinkType.cs" />
>>>>>>> d188aad4
    <Compile Include="ResourceUrls.cs" />
    <Compile Include="JiraAccount.cs" />
    <Compile Include="JiraModel\ApplicationProperty.cs" />
    <Compile Include="JiraModel\Attachment.cs" />
    <Compile Include="JiraModel\CreateIssue.cs" />
    <Compile Include="JiraModel\Issue.cs" />
    <Compile Include="JiraModel\IssueCreateMeta.cs" />
    <Compile Include="JiraModel\Issues.cs" />
    <Compile Include="JiraClient.cs" />
    <Compile Include="JiraModel\JiraApiException.cs" />
    <Compile Include="JiraModel\Priority.cs" />
    <Compile Include="JiraModel\Status.cs" />
    <Compile Include="Properties\AssemblyInfo.cs" />
  </ItemGroup>
  <ItemGroup>
    <None Include="packages.config" />
  </ItemGroup>
  <Import Project="$(MSBuildToolsPath)\Microsoft.CSharp.targets" />
  <!-- To modify your build process, add your task inside one of the targets below and uncomment it. 
       Other similar extension points exist, see Microsoft.Common.targets.
  <Target Name="BeforeBuild">
  </Target>
  <Target Name="AfterBuild">
  </Target>
  -->
</Project><|MERGE_RESOLUTION|>--- conflicted
+++ resolved
@@ -43,12 +43,9 @@
     <Reference Include="System.Xml" />
   </ItemGroup>
   <ItemGroup>
-<<<<<<< HEAD
     <Compile Include="JiraModel\User.cs" />
-=======
     <Compile Include="JiraModel\IssueLink.cs" />
     <Compile Include="JiraModel\LinkType.cs" />
->>>>>>> d188aad4
     <Compile Include="ResourceUrls.cs" />
     <Compile Include="JiraAccount.cs" />
     <Compile Include="JiraModel\ApplicationProperty.cs" />
